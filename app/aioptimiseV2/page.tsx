--- conflicted
+++ resolved
@@ -1,76 +1,6 @@
 import { redirect } from 'next/navigation'
 
-<<<<<<< HEAD
-// Force dynamic rendering
-export const dynamic = 'force-dynamic'
-
-export default async function AIOptimiseV2Page() {
-  const session = await getServerSession(authOptions)
-  
-  if (!session?.user?.email) {
-    redirect('/auth/signin?callbackUrl=/aioptimise')
-  }
-
-  // Get user with organization and API keys
-  const user = await prisma.user.findUnique({
-    where: { email: session.user.email },
-    include: {
-      organization: true,
-      apiKeys: true,
-    }
-  })
-
-  // Check if user has at least one API key configured
-  const hasApiKeys = user?.apiKeys && user.apiKeys.length > 0
-  
-  // Get user's usage limits
-  const usageLimits = await prisma.usage.aggregate({
-    where: {
-      userId: user?.id,
-      timestamp: {
-        gte: new Date(new Date().setHours(0, 0, 0, 0)) // Today
-      }
-    },
-    _sum: {
-      cost: true,
-      inputTokens: true,
-      outputTokens: true
-    }
-  })
-
-  const monthlyUsage = await prisma.usage.aggregate({
-    where: {
-      userId: user?.id,
-      timestamp: {
-        gte: new Date(new Date().getFullYear(), new Date().getMonth(), 1)
-      }
-    },
-    _sum: {
-      cost: true
-    }
-  })
-
-  return (
-    <AIOptimiseV2Client 
-      user={{
-        id: user?.id || '',
-        name: user?.name || session.user.name || '',
-        email: session.user.email,
-        image: user?.image || session.user.image || '',
-        hasApiKeys: hasApiKeys || false,
-        subscription: user?.organization?.subscription || 'FREE',
-      }}
-      limits={{
-        dailyUsed: usageLimits._sum.cost || 0,
-        dailyLimit: 100, // TODO: Get from user settings
-        monthlyUsed: monthlyUsage._sum.cost || 0,
-        monthlyLimit: 3000, // TODO: Get from organization
-      }}
-    />
-  )
-=======
-// Redirect from old V2 URL to the main aioptimise URL
-export default function AIOptimiseV2Redirect() {
+export default function AIOptimiseV2Page() {
+  // This route has been moved to /aioptimise
   redirect('/aioptimise')
->>>>>>> a54ee1ff
 }